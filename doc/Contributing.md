--- conflicted
+++ resolved
@@ -1,8 +1,4 @@
-<<<<<<< HEAD
-﻿# IRC.NET
-=======
-﻿## Contributing
->>>>>>> d95ab685
+## Contributing
 
 Simply fork the project, make your commits, an send a pull request to discuss and merge the changes.
 Please make the pull request against the `develop` branch, as the master branch is used for merging releases.
@@ -14,6 +10,6 @@
 
 ## Licensing
 
-This project is subject to the terms and conditions defined in file ['LICENSE.md'](https://github.com/alexreg/ircdotnet/blob/develop/LICENSE.md), which is part of this source code package.
+This project is subject to the terms and conditions defined in file ['LICENSE.md'](https://github.com/alexreg/ircdotnet/blob/devel/LICENSE.md), which is part of this source code package.
 
 You can find licenses of the software on which this project depends in either the "lib/$Project" folder or on their NuGet page.