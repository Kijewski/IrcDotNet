﻿using System;
using System.Collections;
using System.Collections.Generic;
using System.Diagnostics;
using System.Linq;
using System.Net;
using System.Text.RegularExpressions;
using IrcDotNet.Collections;
using IrcDotNet.Properties;

namespace IrcDotNet
{
    // Defines all message processors for the client.
    partial class IrcClient
    {
        /// <summary>
        ///     Process NICK messages received from the server.
        /// </summary>
        /// <param name="message">The message received from the server.</param>
        [MessageProcessor("nick")]
        protected internal void ProcessMessageNick(IrcMessage message)
        {
            var sourceUser = message.Source as IrcUser;
            if (sourceUser == null)
                throw new ProtocolViolationException(string.Format(
                    Resources.MessageSourceNotUser, message.Source.Name));

            // Local or remote user has changed nick name.
            Debug.Assert(message.Parameters[0] != null);

<<<<<<< HEAD
            string oldNickName = sourceUser.NickName;
            string newNickName = message.Parameters[0];
=======
            var oldNickName = sourceUser.NickName;
            var newNickName = message.Parameters[0];
>>>>>>> bb04e9a8
            sourceUser.NickName = newNickName;
            OnNickChanged(new IrcNickChangedEventArgs(newNickName, oldNickName));
        }

        /// <summary>
        ///     Process QUIT messages received from the server.
        /// </summary>
        /// <param name="message">The message received from the server.</param>
        [MessageProcessor("quit")]
        protected internal void ProcessMessageQuit(IrcMessage message)
        {
            var sourceUser = message.Source as IrcUser;
            if (sourceUser == null)
                throw new ProtocolViolationException(string.Format(
                    Resources.MessageSourceNotUser, message.Source.Name));

            // Remote user has quit server.
            Debug.Assert(message.Parameters[0] != null);
            sourceUser.HandeQuit(message.Parameters[0]);

            lock (((ICollection)Users).SyncRoot)
                users.Remove(sourceUser);
        }

        /// <summary>
        ///     Process JOIN messages received from the server.
        /// </summary>
        /// <param name="message">The message received from the server.</param>
        [MessageProcessor("join")]
        protected internal void ProcessMessageJoin(IrcMessage message)
        {
            var sourceUser = message.Source as IrcUser;
            if (sourceUser == null)
                throw new ProtocolViolationException(string.Format(
                    Resources.MessageSourceNotUser, message.Source.Name));

            // Local or remote user has joined one or more channels.
            Debug.Assert(message.Parameters[0] != null);
            var chans = GetChannelsFromList(message.Parameters[0]).ToArray();
            if (sourceUser == localUser)
                chans.ForEach(c => localUser.HandleJoinedChannel(c));
            else
                chans.ForEach(c => c.HandleUserJoined(new IrcChannelUser(sourceUser)));
        }

        /// <summary>
        ///     Process PART messages received from the server.
        /// </summary>
        /// <param name="message">The message received from the server.</param>
        [MessageProcessor("part")]
        protected internal void ProcessMessagePart(IrcMessage message)
        {
            var sourceUser = message.Source as IrcUser;
            if (sourceUser == null)
                throw new ProtocolViolationException(string.Format(
                    Resources.MessageSourceNotUser, message.Source.Name));

            // Local or remote user has left one or more channels.
            Debug.Assert(message.Parameters[0] != null);
            var comment = message.Parameters[1];
            var chans = GetChannelsFromList(message.Parameters[0]).ToArray();
            if (sourceUser == localUser)
                chans.ForEach(c => localUser.HandleLeftChannel(c));
            else
                chans.ForEach(c => c.HandleUserLeft(sourceUser, comment));
        }

        /// <summary>
        ///     Process MODE messages received from the server.
        /// </summary>
        /// <param name="message">The message received from the server.</param>
        [MessageProcessor("mode")]
        protected internal void ProcessMessageMode(IrcMessage message)
        {
            // Check if mode applies to channel or user.
            Debug.Assert(message.Parameters[0] != null);
            if (IsChannelName(message.Parameters[0]))
            {
                var channel = GetChannelFromName(message.Parameters[0]);

                // Get channel modes and list of mode parameters from message parameters.
                Debug.Assert(message.Parameters[1] != null);
                var modesAndParameters = GetModeAndParameters(message.Parameters.Skip(1));
                var source = message.Source as IrcUser;
                OnChannelModeChanged(channel, source, modesAndParameters.Item1, modesAndParameters.Item2);
                channel.HandleModesChanged(source, modesAndParameters.Item1,
                    modesAndParameters.Item2);
            }
            else if (message.Parameters[0] == localUser.NickName)
            {
                Debug.Assert(message.Parameters[1] != null);
                localUser.HandleModesChanged(message.Parameters[1]);
            }
            else
            {
                throw new ProtocolViolationException(string.Format(Resources.MessageCannotSetUserMode,
                    message.Parameters[0]));
            }
        }

        protected virtual void OnChannelModeChanged(IrcChannel channel, IrcUser source, string newModes,
            IEnumerable<string> newModeParameters)
        {
        }

        /// <summary>
        ///     Process TOPIC messages received from the server.
        /// </summary>
        /// <param name="message">The message received from the server.</param>
        [MessageProcessor("topic")]
        protected internal void ProcessMessageTopic(IrcMessage message)
        {
            Debug.Assert(message.Parameters[0] != null);
            var channel = GetChannelFromName(message.Parameters[0]);
            Debug.Assert(message.Parameters[1] != null);
            channel.HandleTopicChanged(message.Source as IrcUser, message.Parameters[1]);
        }

        /// <summary>
        ///     Process KICK messages received from the server.
        /// </summary>
        /// <param name="message">The message received from the server.</param>
        [MessageProcessor("kick")]
        protected internal void ProcessMessageKick(IrcMessage message)
        {
            Debug.Assert(message.Parameters[0] != null);
            var channels = GetChannelsFromList(message.Parameters[0]);
            Debug.Assert(message.Parameters[1] != null);
            var users = GetUsersFromList(message.Parameters[1]).ToArray();
            var comment = message.Parameters[2];

            // Handle kick command for each user given in message.
            foreach (var channelUser in channels.Zip(users,
                (channel, user) => channel.GetChannelUser(user)))
            {
                if (channelUser.User == localUser)
                {
                    // Local user was kicked from channel.
                    var channel = channelUser.Channel;
                    lock (((ICollection)Channels).SyncRoot)
                        this.channels.Remove(channel);

                    channelUser.Channel.HandleUserKicked(channelUser, comment);
                    localUser.HandleLeftChannel(channel);

                    // Local user has left channel. Do not process kicks of remote users.
                    break;
                }
                // Remote user was kicked from channel.
                channelUser.Channel.HandleUserKicked(channelUser, comment);
            }
        }

        /// <summary>
        ///     Process INVITE messages received from the server.
        /// </summary>
        /// <param name="message">The message received from the server.</param>
        [MessageProcessor("invite")]
        protected internal void ProcessMessageInvite(IrcMessage message)
        {
            Debug.Assert(message.Parameters[0] != null);
            var user = GetUserFromNickName(message.Parameters[0]);
            Debug.Assert(message.Parameters[1] != null);
            var channel = GetChannelFromName(message.Parameters[1]);

            Debug.Assert(message.Source is IrcUser);
            if (message.Source is IrcUser)
                user.HandleInviteReceived((IrcUser)message.Source, channel);
        }

        /// <summary>
        ///     Process PRIVMSG messages received from the server.
        /// </summary>
        /// <param name="message">The message received from the server.</param>
        [MessageProcessor("privmsg")]
        protected internal void ProcessMessagePrivateMessage(IrcMessage message)
        {
            // Get list of message targets.
            Debug.Assert(message.Parameters[0] != null);
            var targets = message.Parameters[0].Split(',').Select(n => GetMessageTarget(n)).ToArray();

            // Get message text.
            Debug.Assert(message.Parameters[1] != null);
            var text = message.Parameters[1];

            // Process message for each given target.
            foreach (var curTarget in targets)
            {
                Debug.Assert(curTarget != null);
                var messageHandler = curTarget as IIrcMessageReceiveHandler ?? localUser;
                messageHandler.HandleMessageReceived(message.Source, targets, text);
            }
        }

        /// <summary>
        ///     Process NOTICE messages received from the server.
        /// </summary>
        /// <param name="message">The message received from the server.</param>
        [MessageProcessor("notice")]
        protected internal void ProcessMessageNotice(IrcMessage message)
        {
            // Get list of message targets.
            Debug.Assert(message.Parameters[0] != null);
            var targets = message.Parameters[0].Split(',').Select(n => GetMessageTarget(n)).ToArray();

            // Get message text.
            Debug.Assert(message.Parameters[1] != null);
            var text = message.Parameters[1];

            // Process notice for each given target.
            foreach (var curTarget in targets)
            {
                Debug.Assert(curTarget != null);
                var messageHandler = curTarget as IIrcMessageReceiveHandler ?? localUser;
                if (messageHandler != null)
                    messageHandler.HandleNoticeReceived(message.Source, targets, text);
            }
        }

        /// <summary>
        ///     Process PING messages received from the server.
        /// </summary>
        /// <param name="message">The message received from the server.</param>
        [MessageProcessor("ping")]
        protected internal void ProcessMessagePing(IrcMessage message)
        {
            Debug.Assert(message.Parameters[0] != null);
            var server = message.Parameters[0];
            var target = message.Parameters[1];
            var ircPingReceivedEventArgs = new IrcPingReceivedEventArgs(server);
            try
            {
                OnPingReceived(ircPingReceivedEventArgs);
            }
            finally
            {
                if (ircPingReceivedEventArgs.SendPong)
                {
                    SendMessagePong(server, target);
                }
            }
        }

        /// <summary>
        ///     Process PONG messages received from the server.
        /// </summary>
        /// <param name="message">The message received from the server.</param>
        [MessageProcessor("pong")]
        protected internal void ProcessMessagePong(IrcMessage message)
        {
            Debug.Assert(message.Parameters[0] != null);
            var server = message.Parameters[0];
            OnPongReceived(new IrcPingOrPongReceivedEventArgs(server));
        }

        /// <summary>
        ///     Process ERROR messages received from the server.
        /// </summary>
        /// <param name="message">The message received from the server.</param>
        [MessageProcessor("error")]
        protected internal void ProcessMessageError(IrcMessage message)
        {
            Debug.Assert(message.Parameters[0] != null);
            var errorMessage = message.Parameters[0];
            OnErrorMessageReceived(new IrcErrorMessageEventArgs(errorMessage));
        }

        /// <summary>
        ///     Process RPL_WELCOME responses from the server.
        /// </summary>
        /// <param name="message">The message received from the server.</param>
        [MessageProcessor("001")]
        protected internal virtual void ProcessMessageReplyWelcome(IrcMessage message)
        {
            Debug.Assert(message.Parameters[0] != null);

            Debug.Assert(message.Parameters[1] != null);
            WelcomeMessage = message.Parameters[1];

            // Extract nick name, user name, and host name from welcome message. Use fallback info if not present.
            var nickNameIdMatch = Regex.Match(WelcomeMessage.Split(' ').Last(), regexNickNameId);
            localUser.NickName = nickNameIdMatch.Groups["nick"].GetValue() ?? localUser.NickName;
            localUser.UserName = nickNameIdMatch.Groups["user"].GetValue() ?? localUser.UserName;
            localUser.HostName = nickNameIdMatch.Groups["host"].GetValue() ?? localUser.HostName;

            isRegistered = true;
            OnRegistered(new EventArgs());
        }

        /// <summary>
        ///     Process RPL_YOURHOST responses from the server.
        /// </summary>
        /// <param name="message">The message received from the server.</param>
        [MessageProcessor("002")]
        protected internal void ProcessMessageReplyYourHost(IrcMessage message)
        {
            Debug.Assert(message.Parameters[0] == localUser.NickName);

            Debug.Assert(message.Parameters[1] != null);
            YourHostMessage = message.Parameters[1];
        }

        /// <summary>
        ///     Process RPL_CREATED responses from the server.
        /// </summary>
        /// <param name="message">The message received from the server.</param>
        [MessageProcessor("003")]
        protected internal void ProcessMessageReplyCreated(IrcMessage message)
        {
            Debug.Assert(message.Parameters[0] == localUser.NickName);

            Debug.Assert(message.Parameters[1] != null);
            ServerCreatedMessage = message.Parameters[1];
        }

        /// <summary>
        ///     Process RPL_MYINFO responses from the server.
        /// </summary>
        /// <param name="message">The message received from the server.</param>
        [MessageProcessor("004")]
        protected internal virtual void ProcessMessageReplyMyInfo(IrcMessage message)
        {
            Debug.Assert(message.Parameters[0] == localUser.NickName);

            Debug.Assert(message.Parameters[1] != null);
            ServerName = message.Parameters[1];
            Debug.Assert(message.Parameters[2] != null);
            ServerVersion = message.Parameters[2];
            Debug.Assert(message.Parameters[3] != null);
            ServerAvailableUserModes = message.Parameters[3];
            Debug.Assert(message.Parameters[4] != null);
            ServerAvailableChannelModes = message.Parameters[4];

            // All initial information about client has now been received.
            OnClientInfoReceived(new EventArgs());
        }

        /// <summary>
        ///     Process RPL_BOUNCE and RPL_ISUPPORT responses from the server.
        /// </summary>
        /// <param name="message">The message received from the server.</param>
        [MessageProcessor("005")]
        protected internal void ProcessMessageReplyBounceOrISupport(IrcMessage message)
        {
            Debug.Assert(message.Parameters[0] == localUser.NickName);

            // Check if message is RPL_BOUNCE or RPL_ISUPPORT.
            Debug.Assert(message.Parameters[1] != null);
            if (message.Parameters[1].StartsWith("Try server"))
            {
                // Message is RPL_BOUNCE.
                // Current server is redirecting client to new server.
                var textParts = message.Parameters[0].Split(' ', ',');
                var serverAddress = textParts[2];
                var serverPort = int.Parse(textParts[6]);

                OnServerBounce(new IrcServerInfoEventArgs(serverAddress, serverPort));
            }
            else
            {
                // Message is RPL_ISUPPORT.
                // Add key/value pairs to dictionary of supported server features.
                for (var i = 1; i < message.Parameters.Count - 1; i++)
                {
                    if (message.Parameters[i + 1] == null)
                        break;

                    var paramParts = message.Parameters[i].Split('=');
                    var paramName = paramParts[0];
                    var paramValue = paramParts.Length == 1 ? null : paramParts[1];
                    HandleISupportParameter(paramName, paramValue);
                    serverSupportedFeatures.Set(paramName, paramValue);
                }

                OnServerSupportedFeaturesReceived(new EventArgs());
            }
        }

        /// <summary>
        ///     Process RPL_STATSLINKINFO responses from the server.
        /// </summary>
        /// <param name="message">The message received from the server.</param>
        [MessageProcessor("211")]
        protected internal void ProcessMessageStatsLinkInfo(IrcMessage message)
        {
            Debug.Assert(message.Parameters[0] == localUser.NickName);

            HandleStatsEntryReceived((int)IrcServerStatisticalEntryCommonType.Connection, message);
        }

        /// <summary>
        ///     Process RPL_STATSCOMMANDS responses from the server.
        /// </summary>
        /// <param name="message">The message received from the server.</param>
        [MessageProcessor("212")]
        protected internal void ProcessMessageStatsCommands(IrcMessage message)
        {
            Debug.Assert(message.Parameters[0] == localUser.NickName);

            HandleStatsEntryReceived((int)IrcServerStatisticalEntryCommonType.Command, message);
        }

        /// <summary>
        ///     Process RPL_STATSCLINE responses from the server.
        /// </summary>
        /// <param name="message">The message received from the server.</param>
        [MessageProcessor("213")]
        protected internal void ProcessMessageStatsCLine(IrcMessage message)
        {
            Debug.Assert(message.Parameters[0] == localUser.NickName);

            HandleStatsEntryReceived((int)IrcServerStatisticalEntryCommonType.AllowedServerConnect, message);
        }

        /// <summary>
        ///     Process RPL_STATSNLINE responses from the server.
        /// </summary>
        /// <param name="message">The message received from the server.</param>
        [MessageProcessor("214")]
        protected internal void ProcessMessageStatsNLine(IrcMessage message)
        {
            Debug.Assert(message.Parameters[0] == localUser.NickName);

            HandleStatsEntryReceived((int)IrcServerStatisticalEntryCommonType.AllowedServerAccept, message);
        }

        /// <summary>
        ///     Process RPL_STATSILINE responses from the server.
        /// </summary>
        /// <param name="message">The message received from the server.</param>
        [MessageProcessor("215")]
        protected internal void ProcessMessageStatsILine(IrcMessage message)
        {
            Debug.Assert(message.Parameters[0] == localUser.NickName);

            HandleStatsEntryReceived((int)IrcServerStatisticalEntryCommonType.AllowedClient, message);
        }

        /// <summary>
        ///     Process RPL_STATSKLINE responses from the server.
        /// </summary>
        /// <param name="message">The message received from the server.</param>
        [MessageProcessor("216")]
        protected internal void ProcessMessageStatsKLine(IrcMessage message)
        {
            Debug.Assert(message.Parameters[0] == localUser.NickName);

            HandleStatsEntryReceived((int)IrcServerStatisticalEntryCommonType.BannedClient, message);
        }

        /// <summary>
        ///     Process RPL_STATSYLINE responses from the server.
        /// </summary>
        /// <param name="message">The message received from the server.</param>
        [MessageProcessor("218")]
        protected internal void ProcessMessageStatsYLine(IrcMessage message)
        {
            Debug.Assert(message.Parameters[0] == localUser.NickName);

            HandleStatsEntryReceived((int)IrcServerStatisticalEntryCommonType.ConnectionClass, message);
        }

        /// <summary>
        ///     Process RPL_ENDOFSTATS responses from the server.
        /// </summary>
        /// <param name="message">The message received from the server.</param>
        [MessageProcessor("219")]
        protected internal void ProcessMessageEndOfStats(IrcMessage message)
        {
            Debug.Assert(message.Parameters[0] == localUser.NickName);

            OnServerStatsReceived(new IrcServerStatsReceivedEventArgs(listedStatsEntries));
            listedStatsEntries = new List<IrcServerStatisticalEntry>();
        }

        /// <summary>
        ///     Process RPL_STATSLLINE responses from the server.
        /// </summary>
        /// <param name="message">The message received from the server.</param>
        [MessageProcessor("241")]
        protected internal void ProcessMessageStatsLLine(IrcMessage message)
        {
            Debug.Assert(message.Parameters[0] == localUser.NickName);

            HandleStatsEntryReceived((int)IrcServerStatisticalEntryCommonType.LeafDepth, message);
        }

        /// <summary>
        ///     Process RPL_STATSUPTIME responses from the server.
        /// </summary>
        /// <param name="message">The message received from the server.</param>
        [MessageProcessor("242")]
        protected internal void ProcessMessageStatsUpTime(IrcMessage message)
        {
            Debug.Assert(message.Parameters[0] == localUser.NickName);

            HandleStatsEntryReceived((int)IrcServerStatisticalEntryCommonType.Uptime, message);
        }

        /// <summary>
        ///     Process RPL_STATSOLINE responses from the server.
        /// </summary>
        /// <param name="message">The message received from the server.</param>
        [MessageProcessor("243")]
        protected internal void ProcessMessageStatsOLine(IrcMessage message)
        {
            Debug.Assert(message.Parameters[0] == localUser.NickName);

            HandleStatsEntryReceived((int)IrcServerStatisticalEntryCommonType.AllowedOperator, message);
        }

        /// <summary>
        ///     Process RPL_STATSHLINE responses from the server.
        /// </summary>
        /// <param name="message">The message received from the server.</param>
        [MessageProcessor("244")]
        protected internal void ProcessMessageStatsHLine(IrcMessage message)
        {
            Debug.Assert(message.Parameters[0] == localUser.NickName);

            HandleStatsEntryReceived((int)IrcServerStatisticalEntryCommonType.HubServer, message);
        }

        /// <summary>
        ///     Process RPL_LUSERCLIENT responses from the server.
        /// </summary>
        /// <param name="message">The message received from the server.</param>
        [MessageProcessor("251")]
        protected internal void ProcessMessageLUserClient(IrcMessage message)
        {
            Debug.Assert(message.Parameters[0] == localUser.NickName);

            // Extract network information from text.
            Debug.Assert(message.Parameters[1] != null);
            var info = message.Parameters[1];
            var infoParts = info.Split(' ');
            Debug.Assert(infoParts.Length == 10);
            networkInformation.VisibleUsersCount = int.Parse(infoParts[2]);
            networkInformation.InvisibleUsersCount = int.Parse(infoParts[5]);
            networkInformation.ServersCount = int.Parse(infoParts[8]);

            OnNetworkInformationReceived(new IrcCommentEventArgs(info));
        }

        /// <summary>
        ///     Process RPL_LUSEROP responses from the server.
        /// </summary>
        /// <param name="message">The message received from the server.</param>
        [MessageProcessor("252")]
        protected internal void ProcessMessageLUserOp(IrcMessage message)
        {
            Debug.Assert(message.Parameters[0] == localUser.NickName);

            // Extract network information from text.
            Debug.Assert(message.Parameters[1] != null);
            var info = message.Parameters[1];
            networkInformation.OperatorsCount = int.Parse(info);

            OnNetworkInformationReceived(new IrcCommentEventArgs(info));
        }

        /// <summary>
        ///     Process RPL_LUSERUNKNOWN responses from the server.
        /// </summary>
        /// <param name="message">The message received from the server.</param>
        [MessageProcessor("253")]
        protected internal void ProcessMessageLUserUnknown(IrcMessage message)
        {
            Debug.Assert(message.Parameters[0] == localUser.NickName);

            // Extract network information from text.
            Debug.Assert(message.Parameters[1] != null);
            var info = message.Parameters[1];
            networkInformation.UnknownConnectionsCount = int.Parse(info);

            OnNetworkInformationReceived(new IrcCommentEventArgs(info));
        }

        /// <summary>
        ///     Process RPL_LUSERCHANNELS responses from the server.
        /// </summary>
        /// <param name="message">The message received from the server.</param>
        [MessageProcessor("254")]
        protected internal void ProcessMessageLUserChannels(IrcMessage message)
        {
            Debug.Assert(message.Parameters[0] == localUser.NickName);

            // Extract network information from text.
            Debug.Assert(message.Parameters[1] != null);
            var info = message.Parameters[1];
            networkInformation.ChannelsCount = int.Parse(info);

            OnNetworkInformationReceived(new IrcCommentEventArgs(info));
        }

        /// <summary>
        ///     Process RPL_LUSERME responses from the server.
        /// </summary>
        /// <param name="message">The message received from the server.</param>
        [MessageProcessor("255")]
        protected internal void ProcessMessageLUserMe(IrcMessage message)
        {
            Debug.Assert(message.Parameters[0] == localUser.NickName);

            // Extract network information from text.
            Debug.Assert(message.Parameters[1] != null);
            var info = message.Parameters[1];
            var infoParts = info.Split(' ');
            for (var i = 0; i < infoParts.Length; i++)
            {
                switch (infoParts[i].ToLowerInvariant())
                {
                    case "user":
                    case "users":
                        networkInformation.ServerClientsCount = int.Parse(infoParts[i - 1]);
                        break;
                    case "server":
                    case "servers":
                        networkInformation.ServerServersCount = int.Parse(infoParts[i - 1]);
                        break;
                    case "service":
                    case "services":
                        networkInformation.ServerClientsCount = int.Parse(infoParts[i - 1]);
                        break;
                }
            }

            OnNetworkInformationReceived(new IrcCommentEventArgs(info));
        }

        /// <summary>
        ///     Process RPL_AWAY responses from the server.
        /// </summary>
        /// <param name="message">The message received from the server.</param>
        [MessageProcessor("301")]
        protected internal void ProcessMessageReplyAway(IrcMessage message)
        {
            Debug.Assert(message.Parameters[0] == localUser.NickName);

            Debug.Assert(message.Parameters[1] != null);
            var user = GetUserFromNickName(message.Parameters[1]);
            Debug.Assert(message.Parameters[2] != null);
            user.AwayMessage = message.Parameters[2];
            user.IsAway = true;
        }

        /// <summary>
        ///     Process RPL_ISON responses from the server.
        /// </summary>
        /// <param name="message">The message received from the server.</param>
        [MessageProcessor("303")]
        protected internal void ProcessMessageReplyIsOn(IrcMessage message)
        {
            Debug.Assert(message.Parameters[0] == localUser.NickName);

            // Set each user listed in reply as online.
            Debug.Assert(message.Parameters[1] != null);
            var onlineUsers = message.Parameters[1].Split(' ').Select(n => GetUserFromNickName(n));
            onlineUsers.ForEach(u => u.IsOnline = true);
        }

        /// <summary>
        ///     Process RPL_UNAWAY responses from the server.
        /// </summary>
        /// <param name="message">The message received from the server.</param>
        [MessageProcessor("305")]
        protected internal void ProcessMessageReplyUnAway(IrcMessage message)
        {
            Debug.Assert(message.Parameters[0] == localUser.NickName);

            localUser.IsAway = false;
        }

        /// <summary>
        ///     Process RPL_NOWAWAY responses from the server.
        /// </summary>
        /// <param name="message">The message received from the server.</param>
        [MessageProcessor("306")]
        protected internal void ProcessMessageReplyNowAway(IrcMessage message)
        {
            Debug.Assert(message.Parameters[0] == localUser.NickName);

            localUser.IsAway = true;
        }

        /// <summary>
        ///     Process RPL_WHOISUSER responses from the server.
        /// </summary>
        /// <param name="message">The message received from the server.</param>
        [MessageProcessor("311")]
        protected internal void ProcessMessageReplyWhoIsUser(IrcMessage message)
        {
            Debug.Assert(message.Parameters[0] == localUser.NickName);

            Debug.Assert(message.Parameters[1] != null);
            var user = GetUserFromNickName(message.Parameters[1]);
            Debug.Assert(message.Parameters[2] != null);
            user.UserName = message.Parameters[2];
            Debug.Assert(message.Parameters[3] != null);
            user.HostName = message.Parameters[3];
            Debug.Assert(message.Parameters[4] != null);
            Debug.Assert(message.Parameters[5] != null);
            user.RealName = message.Parameters[5];
        }

        /// <summary>
        ///     Process RPL_WHOISSERVER responses from the server.
        /// </summary>
        /// <param name="message">The message received from the server.</param>
        [MessageProcessor("312")]
        protected internal void ProcessMessageReplyWhoIsServer(IrcMessage message)
        {
            Debug.Assert(message.Parameters[0] == localUser.NickName);

            Debug.Assert(message.Parameters[1] != null);
            var user = GetUserFromNickName(message.Parameters[1]);
            Debug.Assert(message.Parameters[2] != null);
            user.ServerName = message.Parameters[2];
            Debug.Assert(message.Parameters[3] != null);
            user.ServerInfo = message.Parameters[3];
        }

        /// <summary>
        ///     Process RPL_WHOISOPERATOR responses from the server.
        /// </summary>
        /// <param name="message">The message received from the server.</param>
        [MessageProcessor("313")]
        protected internal void ProcessMessageReplyWhoIsOperator(IrcMessage message)
        {
            Debug.Assert(message.Parameters[0] == localUser.NickName);

            Debug.Assert(message.Parameters[1] != null);
            var user = GetUserFromNickName(message.Parameters[1]);
            user.IsOperator = true;
        }

        /// <summary>
        ///     Process RPL_WHOWASUSER responses from the server.
        /// </summary>
        /// <param name="message">The message received from the server.</param>
        [MessageProcessor("314")]
        protected internal void ProcessMessageReplyWhoWasUser(IrcMessage message)
        {
            Debug.Assert(message.Parameters[0] == localUser.NickName);

            Debug.Assert(message.Parameters[1] != null);
            var user = GetUserFromNickName(message.Parameters[1], false);
            Debug.Assert(message.Parameters[2] != null);
            user.UserName = message.Parameters[2];
            Debug.Assert(message.Parameters[3] != null);
            user.HostName = message.Parameters[3];
            Debug.Assert(message.Parameters[4] != null);
            Debug.Assert(message.Parameters[5] != null);
            user.RealName = message.Parameters[5];
        }

        /// <summary>
        ///     Process RPL_ENDOFWHO responses from the server.
        /// </summary>
        /// <param name="message">The message received from the server.</param>
        [MessageProcessor("315")]
        protected internal void ProcessMessageReplyEndOfWho(IrcMessage message)
        {
            Debug.Assert(message.Parameters[0] == localUser.NickName);

            Debug.Assert(message.Parameters[1] != null);
            var mask = message.Parameters[1];
            OnWhoReplyReceived(new IrcNameEventArgs(mask));
        }

        /// <summary>
        ///     Process RPL_WHOISIDLE responses from the server.
        /// </summary>
        /// <param name="message">The message received from the server.</param>
        [MessageProcessor("317")]
        protected internal void ProcessMessageReplyWhoIsIdle(IrcMessage message)
        {
            Debug.Assert(message.Parameters[0] == localUser.NickName);

            Debug.Assert(message.Parameters[1] != null);
            var user = GetUserFromNickName(message.Parameters[1]);
            Debug.Assert(message.Parameters[2] != null);
            user.IdleDuration = TimeSpan.FromSeconds(int.Parse(message.Parameters[2]));
        }

        /// <summary>
        ///     Process 318 responses from the server.
        /// </summary>
        /// <param name="message">The message received from the server.</param>
        [MessageProcessor("318")]
        protected internal void ProcessMessageReplyEndOfWhoIs(IrcMessage message)
        {
            Debug.Assert(message.Parameters[0] == localUser.NickName);

            Debug.Assert(message.Parameters[1] != null);
            var user = GetUserFromNickName(message.Parameters[1]);
            OnWhoIsReplyReceived(new IrcUserEventArgs(user, null));
        }

        /// <summary>
        ///     Process RPL_WHOISCHANNELS responses from the server.
        /// </summary>
        /// <param name="message">The message received from the server.</param>
        [MessageProcessor("319")]
        protected internal void ProcessMessageReplyWhoIsChannels(IrcMessage message)
        {
            Debug.Assert(message.Parameters[0] == localUser.NickName);

            Debug.Assert(message.Parameters[1] != null);
            var user = GetUserFromNickName(message.Parameters[1]);

            Debug.Assert(message.Parameters[2] != null);
            foreach (var channelId in message.Parameters[2].Split(' '))
            {
                if (channelId.Length == 0)
                    return;

                // Find user by nick name and add it to collection of channel users.
                var channelNameAndUserMode = GetUserModeAndNickName(channelId);
                var channel = GetChannelFromName(channelNameAndUserMode.Item1);
                if (channel.GetChannelUser(user) == null)
                    channel.HandleUserJoined(new IrcChannelUser(user, channelNameAndUserMode.Item2));
            }
        }

        /// <summary>
        ///     Process RPL_LIST responses from the server.
        /// </summary>
        /// <param name="message">The message received from the server.</param>
        [MessageProcessor("322")]
        protected internal void ProcessMessageReplyList(IrcMessage message)
        {
            Debug.Assert(message.Parameters[0] == localUser.NickName);

            Debug.Assert(message.Parameters[1] != null);
            var channelName = message.Parameters[1];
            Debug.Assert(message.Parameters[2] != null);
            var visibleUsersCount = int.Parse(message.Parameters[2]);
            Debug.Assert(message.Parameters[3] != null);
            var topic = message.Parameters[3];

            // Add channel information to temporary list.
            listedChannels.Add(new IrcChannelInfo(channelName, visibleUsersCount, topic));
        }

        /// <summary>
        ///     Process RPL_LISTEND responses from the server.
        /// </summary>
        /// <param name="message">The message received from the server.</param>
        [MessageProcessor("323")]
        protected internal void ProcessMessageReplyListEnd(IrcMessage message)
        {
            Debug.Assert(message.Parameters[0] == localUser.NickName);

            OnChannelListReceived(new IrcChannelListReceivedEventArgs(listedChannels));
            listedChannels = new List<IrcChannelInfo>();
        }

        /// <summary>
        ///     Process RPL_NOTOPIC responses from the server.
        /// </summary>
        /// <param name="message">The message received from the server.</param>
        [MessageProcessor("331")]
        protected internal void ProcessMessageReplyNoTopic(IrcMessage message)
        {
            Debug.Assert(message.Parameters[0] == localUser.NickName);

            Debug.Assert(message.Parameters[1] != null);
            var channel = GetChannelFromName(message.Parameters[1]);
            channel.HandleTopicChanged(null, null);
        }

        /// <summary>
        ///     Process RPL_TOPIC responses from the server.
        /// </summary>
        /// <param name="message">The message received from the server.</param>
        [MessageProcessor("332")]
        protected internal void ProcessMessageReplyTopic(IrcMessage message)
        {
            Debug.Assert(message.Parameters[0] == localUser.NickName);

            Debug.Assert(message.Parameters[1] != null);
            var channel = GetChannelFromName(message.Parameters[1]);
            Debug.Assert(message.Parameters[2] != null);
            channel.HandleTopicChanged(null, message.Parameters[2]);
        }

        /// <summary>
        ///     Process RPL_INVITING responses from the server.
        /// </summary>
        /// <param name="message">The message received from the server.</param>
        [MessageProcessor("341")]
        protected internal void ProcessMessageReplyInviting(IrcMessage message)
        {
            Debug.Assert(message.Parameters[0] == localUser.NickName);

            Debug.Assert(message.Parameters[1] != null);
            var invitedUser = GetUserFromNickName(message.Parameters[1]);
            Debug.Assert(message.Parameters[2] != null);
            var channel = GetChannelFromName(message.Parameters[2]);

            channel.HandleUserInvited(invitedUser);
        }

        /// <summary>
        ///     Process RPL_VERSION responses from the server.
        /// </summary>
        /// <param name="message">The message received from the server.</param>
        [MessageProcessor("351")]
        protected internal void ProcessMessageReplyVersion(IrcMessage message)
        {
            Debug.Assert(message.Parameters[0] == localUser.NickName);

            Debug.Assert(message.Parameters[1] != null);
            var versionInfo = message.Parameters[1];
            var versionSplitIndex = versionInfo.LastIndexOf('.');
            var version = versionInfo.Substring(0, versionSplitIndex);
            var debugLevel = versionInfo.Substring(versionSplitIndex + 1);
            Debug.Assert(message.Parameters[2] != null);
            var server = message.Parameters[2];
            Debug.Assert(message.Parameters[3] != null);
            var comments = message.Parameters[3];

            OnServerVersionInfoReceived(new IrcServerVersionInfoEventArgs(version, debugLevel, server, comments));
        }

        /// <summary>
        ///     Process RPL_WHOREPLY responses from the server.
        /// </summary>
        /// <param name="message">The message received from the server.</param>
        [MessageProcessor("352")]
        protected internal void ProcessMessageReplyWhoReply(IrcMessage message)
        {
            Debug.Assert(message.Parameters[0] == localUser.NickName);

            Debug.Assert(message.Parameters[1] != null);
            var channel = message.Parameters[1] == "*" ? null : GetChannelFromName(message.Parameters[1]);

            Debug.Assert(message.Parameters[5] != null);
            var user = GetUserFromNickName(message.Parameters[5]);

            Debug.Assert(message.Parameters[2] != null);
            var userName = message.Parameters[2];
            Debug.Assert(message.Parameters[3] != null);
            user.HostName = message.Parameters[3];
            Debug.Assert(message.Parameters[4] != null);
            user.ServerName = message.Parameters[4];

            Debug.Assert(message.Parameters[6] != null);
            var userModeFlags = message.Parameters[6];
            Debug.Assert(userModeFlags.Length > 0);
            if (userModeFlags.Contains('H'))
                user.IsAway = false;
            else if (userModeFlags.Contains('G'))
                user.IsAway = true;
            user.IsOperator = userModeFlags.Contains('*');
            if (channel != null)
            {
                // Add user to channel if it does not already exist in it.
                var channelUser = channel.GetChannelUser(user);
                if (channelUser == null)
                {
                    channelUser = new IrcChannelUser(user);
                    channel.HandleUserJoined(channelUser);
                }

                // Set modes on user corresponding to given mode flags (prefix characters).
                foreach (var c in userModeFlags)
                {
                    char mode;
                    if (channelUserModesPrefixes.TryGetValue(c, out mode))
                        channelUser.HandleModeChanged(true, mode);
                    else
                        break;
                }
            }

            Debug.Assert(message.Parameters[7] != null);
            var lastParamParts = message.Parameters[7].SplitIntoPair(" ");
            user.HopCount = int.Parse(lastParamParts.Item1);
            if (lastParamParts.Item2 != null)
                user.RealName = lastParamParts.Item2;
        }

        /// <summary>
        ///     Process RPL_NAMEREPLY responses from the server.
        /// </summary>
        /// <param name="message">The message received from the server.</param>
        [MessageProcessor("353")]
        protected internal void ProcessMessageReplyNameReply(IrcMessage message)
        {
            Debug.Assert(message.Parameters[0] == localUser.NickName);

            Debug.Assert(message.Parameters[2] != null);
            var channel = GetChannelFromName(message.Parameters[2]);
            if (channel != null)
            {
                Debug.Assert(message.Parameters[1] != null);
                Debug.Assert(message.Parameters[1].Length == 1);
                channel.HandleTypeChanged(GetChannelType(message.Parameters[1][0]));

                Debug.Assert(message.Parameters[3] != null);
                foreach (var userId in message.Parameters[3].Split(' '))
                {
                    if (userId.Length == 0)
                        return;

                    // Find user by nick name and add it to collection of channel users.
                    var userNickNameAndMode = GetUserModeAndNickName(userId);
                    var user = GetUserFromNickName(userNickNameAndMode.Item1);
                    channel.HandleUserNameReply(new IrcChannelUser(user, userNickNameAndMode.Item2));
                }
            }
        }

        /// <summary>
        ///     Process RPL_LINKS responses from the server.
        /// </summary>
        /// <param name="message">The message received from the server.</param>
        [MessageProcessor("364")]
        protected internal void ProcessMessageReplyLinks(IrcMessage message)
        {
            Debug.Assert(message.Parameters[0] == localUser.NickName);

            Debug.Assert(message.Parameters[1] != null);
            var hostName = message.Parameters[1];
            Debug.Assert(message.Parameters[2] != null);
            var clientServerHostName = message.Parameters[2];
            Debug.Assert(ServerName == null || clientServerHostName == ServerName);
            Debug.Assert(message.Parameters[3] != null);
            var infoParts = message.Parameters[3].SplitIntoPair(" ");
            Debug.Assert(infoParts.Item2 != null);
            var hopCount = int.Parse(infoParts.Item1);
            var info = infoParts.Item2;

            // Add server information to temporary list.
            listedServerLinks.Add(new IrcServerInfo(hostName, hopCount, info));
        }

        /// <summary>
        ///     Process RPL_ENDOFLINKS responses from the server.
        /// </summary>
        /// <param name="message">The message received from the server.</param>
        [MessageProcessor("365")]
        protected internal void ProcessMessageReplyEndOfLinks(IrcMessage message)
        {
            Debug.Assert(message.Parameters[0] == localUser.NickName);

            Debug.Assert(message.Parameters[1] != null);
            var mask = message.Parameters[1];

            OnServerLinksListReceived(new IrcServerLinksListReceivedEventArgs(listedServerLinks));
            listedServerLinks = new List<IrcServerInfo>();
        }

        /// <summary>
        ///     Process RPL_ENDOFNAMES responses from the server.
        /// </summary>
        /// <param name="message">The message received from the server.</param>
        [MessageProcessor("366")]
        protected internal void ProcessMessageReplyEndOfNames(IrcMessage message)
        {
            Debug.Assert(message.Parameters[0] == localUser.NickName);

            Debug.Assert(message.Parameters[1] != null);
            var channel = GetChannelFromName(message.Parameters[1]);
            channel.HandleUsersListReceived();
        }

        /// <summary>
        ///     Process RPL_ENDOFWHOWAS responses from the server.
        /// </summary>
        /// <param name="message">The message received from the server.</param>
        [MessageProcessor("369")]
        protected internal void ProcessMessageReplyEndOfWhoWas(IrcMessage message)
        {
            Debug.Assert(message.Parameters[0] == localUser.NickName);

            Debug.Assert(message.Parameters[1] != null);
            var user = GetUserFromNickName(message.Parameters[1], false);
            OnWhoWasReplyReceived(new IrcUserEventArgs(user, null));
        }

        /// <summary>
        ///     Process RPL_MOTD responses from the server.
        /// </summary>
        /// <param name="message">The message received from the server.</param>
        [MessageProcessor("372")]
        protected internal void ProcessMessageReplyMotd(IrcMessage message)
        {
            Debug.Assert(message.Parameters[0] == localUser.NickName);

            Debug.Assert(message.Parameters[1] != null);
            motdBuilder.AppendLine(message.Parameters[1]);
        }

        /// <summary>
        ///     Process RPL_MOTDSTART responses from the server.
        /// </summary>
        /// <param name="message">The message received from the server.</param>
        [MessageProcessor("375")]
        protected internal virtual void ProcessMessageReplyMotdStart(IrcMessage message)
        {
            Debug.Assert(message.Parameters[0] == localUser.NickName);

            Debug.Assert(message.Parameters[1] != null);
            motdBuilder.Clear();
            motdBuilder.AppendLine(message.Parameters[1]);
        }

        /// <summary>
        ///     Process RPL_ENDOFMOTD responses from the server.
        /// </summary>
        /// <param name="message">The message received from the server.</param>
        [MessageProcessor("376")]
        protected internal void ProcessMessageReplyMotdEnd(IrcMessage message)
        {
            Debug.Assert(message.Parameters[0] == localUser.NickName);

            Debug.Assert(message.Parameters[1] != null);
            motdBuilder.AppendLine(message.Parameters[1]);

            OnMotdReceived(new EventArgs());
        }

        /// <summary>
        ///     Process RPL_YOURESERVICE responses from the server.
        /// </summary>
        /// <param name="message">The message received from the server.</param>
        [MessageProcessor("383")]
        protected internal void ProcessMessageReplyYouAreService(IrcMessage message)
        {
            Debug.Assert(message.Parameters[0] != null);

            Debug.Assert(message.Parameters[1] != null);
            localUser.NickName = message.Parameters[1].Split(' ')[3];

            isRegistered = true;
            OnRegistered(new EventArgs());
        }

        /// <summary>
        ///     Process RPL_TIME responses from the server.
        /// </summary>
        /// <param name="message">The message received from the server.</param>
        [MessageProcessor("391")]
        protected internal void ProcessMessageReplyTime(IrcMessage message)
        {
            Debug.Assert(message.Parameters[0] != null);

            Debug.Assert(message.Parameters[1] != null);
            var server = message.Parameters[1];
            Debug.Assert(message.Parameters[2] != null);
            var dateTime = message.Parameters[2];

            OnServerTimeReceived(new IrcServerTimeEventArgs(server, dateTime));
        }

        /// <summary>
        ///     Process numeric error (from 400 to 599) responses from the server.
        /// </summary>
        /// <param name="message">The message received from the server.</param>
        [MessageProcessor("400-599")]
        protected internal void ProcessMessageNumericError(IrcMessage message)
        {
            Debug.Assert(message.Parameters[0] != null);

            // Extract error parameters and message text from message parameters.
            Debug.Assert(message.Parameters[1] != null);
            var errorParameters = new List<string>();
            string errorMessage = null;
            for (var i = 1; i < message.Parameters.Count; i++)
            {
                if (i + 1 == message.Parameters.Count || message.Parameters[i + 1] == null)
                {
                    errorMessage = message.Parameters[i];
                    break;
                }
                errorParameters.Add(message.Parameters[i]);
            }

            Debug.Assert(errorMessage != null);
            OnProtocolError(new IrcProtocolErrorEventArgs(int.Parse(message.Command), errorParameters, errorMessage));
        }
    }
}<|MERGE_RESOLUTION|>--- conflicted
+++ resolved
@@ -28,13 +28,8 @@
             // Local or remote user has changed nick name.
             Debug.Assert(message.Parameters[0] != null);
 
-<<<<<<< HEAD
-            string oldNickName = sourceUser.NickName;
-            string newNickName = message.Parameters[0];
-=======
             var oldNickName = sourceUser.NickName;
             var newNickName = message.Parameters[0];
->>>>>>> bb04e9a8
             sourceUser.NickName = newNickName;
             OnNickChanged(new IrcNickChangedEventArgs(newNickName, oldNickName));
         }
