--- conflicted
+++ resolved
@@ -31,7 +31,7 @@
             var oldNickName = sourceUser.NickName;
             var newNickName = message.Parameters[0];
             sourceUser.NickName = newNickName;
-            OnNickChanged(new IrcNickChangedEventArgs(newNickName, oldNickName));
+            OnNickChanged(new IrcNickChangedEventArgs(message, newNickName, oldNickName));
         }
 
         /// <summary>
@@ -50,7 +50,7 @@
             Debug.Assert(message.Parameters[0] != null);
             sourceUser.HandleQuit(message, message.Parameters[0]);
 
-            lock (((ICollection)Users).SyncRoot)
+            lock (((ICollection) Users).SyncRoot)
                 users.Remove(sourceUser);
         }
 
@@ -169,7 +169,7 @@
                 {
                     // Local user was kicked from channel.
                     var channel = channelUser.Channel;
-                    lock (((ICollection)Channels).SyncRoot)
+                    lock (((ICollection) Channels).SyncRoot)
                         this.channels.Remove(channel);
 
                     channelUser.Channel.HandleUserKicked(message, channelUser, comment);
@@ -197,11 +197,7 @@
 
             Debug.Assert(message.Source is IrcUser);
             if (message.Source is IrcUser)
-<<<<<<< HEAD
-                user.HandleInviteReceived((IrcUser)message.Source, channel);
-=======
                 user.HandleInviteReceived(message, (IrcUser) message.Source, channel);
->>>>>>> 774115f6
         }
 
         /// <summary>
@@ -320,20 +316,20 @@
                     serverCapabilities.Clear();
                     serverCapabilities.AddRange(caps);
 
-                    OnServerCapabilitiesReceived(new EventArgs());
+                    OnServerCapabilitiesReceived(new IrcEventArgs(message));
                     break;
                 case "LIST":
                     string[] active = message.Parameters[2]?.Split(' ');
-                    OnActiveCapabilitiesReceived(new ActiveCapabilitiesEventArgs(active));
+                    OnActiveCapabilitiesReceived(new ActiveCapabilitiesEventArgs(message, active));
                     break;
                 case "ACK":
                     string[] ackd = message.Parameters[2]?.Split(' ');
-                    OnCapabilityAcknowledged(new CapabilityAcknowledgedEventArgs(true, ackd));
+                    OnCapabilityAcknowledged(new CapabilityAcknowledgedEventArgs(message, true, ackd));
                     SendMessageCapEnd();
                     break;
                 case "NACK":
                     string[] nakd = message.Parameters[2]?.Split(' ');
-                    OnCapabilityAcknowledged(new CapabilityAcknowledgedEventArgs(false, nakd));
+                    OnCapabilityAcknowledged(new CapabilityAcknowledgedEventArgs(message, false, nakd));
                     SendMessageCapEnd();
                     break;
             }
@@ -459,7 +455,7 @@
         {
             Debug.Assert(message.Parameters[0] == localUser.NickName);
 
-            HandleStatsEntryReceived((int)IrcServerStatisticalEntryCommonType.Connection, message);
+            HandleStatsEntryReceived((int) IrcServerStatisticalEntryCommonType.Connection, message);
         }
 
         /// <summary>
@@ -471,7 +467,7 @@
         {
             Debug.Assert(message.Parameters[0] == localUser.NickName);
 
-            HandleStatsEntryReceived((int)IrcServerStatisticalEntryCommonType.Command, message);
+            HandleStatsEntryReceived((int) IrcServerStatisticalEntryCommonType.Command, message);
         }
 
         /// <summary>
@@ -483,7 +479,7 @@
         {
             Debug.Assert(message.Parameters[0] == localUser.NickName);
 
-            HandleStatsEntryReceived((int)IrcServerStatisticalEntryCommonType.AllowedServerConnect, message);
+            HandleStatsEntryReceived((int) IrcServerStatisticalEntryCommonType.AllowedServerConnect, message);
         }
 
         /// <summary>
@@ -495,7 +491,7 @@
         {
             Debug.Assert(message.Parameters[0] == localUser.NickName);
 
-            HandleStatsEntryReceived((int)IrcServerStatisticalEntryCommonType.AllowedServerAccept, message);
+            HandleStatsEntryReceived((int) IrcServerStatisticalEntryCommonType.AllowedServerAccept, message);
         }
 
         /// <summary>
@@ -507,7 +503,7 @@
         {
             Debug.Assert(message.Parameters[0] == localUser.NickName);
 
-            HandleStatsEntryReceived((int)IrcServerStatisticalEntryCommonType.AllowedClient, message);
+            HandleStatsEntryReceived((int) IrcServerStatisticalEntryCommonType.AllowedClient, message);
         }
 
         /// <summary>
@@ -519,7 +515,7 @@
         {
             Debug.Assert(message.Parameters[0] == localUser.NickName);
 
-            HandleStatsEntryReceived((int)IrcServerStatisticalEntryCommonType.BannedClient, message);
+            HandleStatsEntryReceived((int) IrcServerStatisticalEntryCommonType.BannedClient, message);
         }
 
         /// <summary>
@@ -531,7 +527,7 @@
         {
             Debug.Assert(message.Parameters[0] == localUser.NickName);
 
-            HandleStatsEntryReceived((int)IrcServerStatisticalEntryCommonType.ConnectionClass, message);
+            HandleStatsEntryReceived((int) IrcServerStatisticalEntryCommonType.ConnectionClass, message);
         }
 
         /// <summary>
@@ -556,7 +552,7 @@
         {
             Debug.Assert(message.Parameters[0] == localUser.NickName);
 
-            HandleStatsEntryReceived((int)IrcServerStatisticalEntryCommonType.LeafDepth, message);
+            HandleStatsEntryReceived((int) IrcServerStatisticalEntryCommonType.LeafDepth, message);
         }
 
         /// <summary>
@@ -568,7 +564,7 @@
         {
             Debug.Assert(message.Parameters[0] == localUser.NickName);
 
-            HandleStatsEntryReceived((int)IrcServerStatisticalEntryCommonType.Uptime, message);
+            HandleStatsEntryReceived((int) IrcServerStatisticalEntryCommonType.Uptime, message);
         }
 
         /// <summary>
@@ -580,7 +576,7 @@
         {
             Debug.Assert(message.Parameters[0] == localUser.NickName);
 
-            HandleStatsEntryReceived((int)IrcServerStatisticalEntryCommonType.AllowedOperator, message);
+            HandleStatsEntryReceived((int) IrcServerStatisticalEntryCommonType.AllowedOperator, message);
         }
 
         /// <summary>
@@ -592,7 +588,7 @@
         {
             Debug.Assert(message.Parameters[0] == localUser.NickName);
 
-            HandleStatsEntryReceived((int)IrcServerStatisticalEntryCommonType.HubServer, message);
+            HandleStatsEntryReceived((int) IrcServerStatisticalEntryCommonType.HubServer, message);
         }
 
         /// <summary>
