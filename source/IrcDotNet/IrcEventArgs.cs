--- conflicted
+++ resolved
@@ -3,19 +3,38 @@
 using System.Collections.ObjectModel;
 using System.Security.Cryptography.X509Certificates;
 using System.Text;
-using static IrcDotNet.IrcClient;
 #if !SILVERLIGHT
 using System.Net.Security;
-
 #endif
+using static IrcDotNet.IrcClient;
 
 namespace IrcDotNet
 {
     /// <summary>
-<<<<<<< HEAD
+    ///     Base class for all irc event args.
+    /// </summary>
+    /// <threadsafety static="true" instance="false" />
+    public class IrcEventArgs : EventArgs
+    {
+        /// <summary>
+        ///     Initializes a new instance of the <see cref="IrcEventArgs"/> class.
+        /// </summary>
+        /// <param name="ircMessage">The <see cref="IrcClient.IrcMessage"/> this event originates from.</param>
+        public IrcEventArgs(IrcMessage ircMessage)
+        {
+            IrcMessage = ircMessage;
+        }
+
+        /// <summary>
+        ///     Gets the source irc message.
+        /// </summary>
+        public IrcMessage IrcMessage { get; private set; }
+    }
+
+    /// <summary>
     ///     Provides data for the <see cref="IrcClient.IrcNickChangedEventArgs" /> event.
     /// </summary>
-    public class IrcNickChangedEventArgs : EventArgs
+    public class IrcNickChangedEventArgs : IrcEventArgs
     {
         /// <summary>
         /// Provides the new nickname.
@@ -32,31 +51,11 @@
         /// </summary>
         /// <param name="newNickName"></param>
         /// <param name="oldNickName"></param>
-        public IrcNickChangedEventArgs(string newNickName, string oldNickName)
+        public IrcNickChangedEventArgs(IrcMessage ircMessage, string newNickName, string oldNickName) : base(ircMessage)
         {
             NewNickName = newNickName;
             OldNickName = oldNickName;
         }
-=======
-    ///     Base class for all irc event args.
-    /// </summary>
-    /// <threadsafety static="true" instance="false" />
-    public class IrcEventArgs : EventArgs
-    {
-        /// <summary>
-        ///     Initializes a new instance of the <see cref="IrcEventArgs"/> class.
-        /// </summary>
-        /// <param name="ircMessage">The <see cref="IrcClient.IrcMessage"/> this event originates from.</param>
-        public IrcEventArgs(IrcMessage ircMessage)
-        {
-            IrcMessage = ircMessage;
-        }
-
-        /// <summary>
-        ///     Gets the source irc message.
-        /// </summary>
-        public IrcMessage IrcMessage { get; private set; }
->>>>>>> 774115f6
     }
 
     /// <summary>
@@ -570,13 +569,13 @@
     ///     Provides data for the <see cref="IrcClient.ActiveCapabilitiesReceived" /> event.
     /// </summary>
     /// <threadsafety static="true" instance="false" />
-    public class ActiveCapabilitiesEventArgs : EventArgs
+    public class ActiveCapabilitiesEventArgs : IrcEventArgs
     {
         /// <summary>
         ///     Initializes a new instance of the <see cref="ActiveCapabilitiesEventArgs" /> class.
         /// </summary>
         /// <param name="caps">The list of active capabilities</param>
-        public ActiveCapabilitiesEventArgs(string[] caps)
+        public ActiveCapabilitiesEventArgs(IrcMessage message, string[] caps) : base(message)
         {
             if (caps == null)
                 throw new ArgumentNullException("caps");
@@ -595,14 +594,14 @@
     ///     Provides data for the <see cref="IrcClient.CapabilityAcknowledged" /> event.
     /// </summary>
     /// <threadsafety static="true" instance="false" />
-    public class CapabilityAcknowledgedEventArgs : EventArgs
+    public class CapabilityAcknowledgedEventArgs : IrcEventArgs
     {
         /// <summary>
         ///     Initializes a new instance of the <see cref="CapabilityAcknowledgedEventArgs" /> class.
         /// </summary>
         /// <param name="acknowledged">Whether (ACK) or not (NAK) the request has been acknowledged by the server</param>
         /// <param name="caps">The list of active capabilities</param>
-        public CapabilityAcknowledgedEventArgs(bool acknowledged, string[] caps)
+        public CapabilityAcknowledgedEventArgs(IrcMessage message, bool acknowledged, string[] caps) : base(message)
         {
             Capabilities = caps;
             Acknowledged = acknowledged;
